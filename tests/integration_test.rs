use assert_cmd::prelude::*;
use fault_simulator::prelude::*;
use predicates::prelude::*;
use std::env;
use std::process::Command; // Used for writing assertions

#[test]
/// Test for single glitch attack api
///
/// This test runs a single glitch atttacks on two different binaries (victim_.elf, victim_4.elf)
/// and checks if faults are found with the correct number of attack iterations
fn run_single_glitch() {
    // Load victim data for attack simulation
    let mut attack = FaultAttacks::new(
        std::path::PathBuf::from("tests/bin/victim_.elf"),
        2000,
        false,
        false,
        15,
        vec![], // success_addresses
        vec![], // failure_addresses
    )
    .unwrap();
    // Result is (success: bool, number_of_attacks: usize)
    let vec = vec!["glitch".to_string()];
    assert_eq!((true, 35), attack.single(&mut vec.iter()).unwrap());
    // Load victim data for attack simulation
    let mut attack = FaultAttacks::new(
        std::path::PathBuf::from("tests/bin/victim_4.elf"),
        2000,
        false,
        false,
        15,
        vec![], // success_addresses
        vec![], // failure_addresses
    )
    .unwrap();
    // Result is (success: bool, number_of_attacks: usize)
    assert_eq!((false, 376), attack.single(&mut vec.iter()).unwrap());
}

#[test]
/// Test for double glitch attack api
///
/// This test runs a double glitch atttacks on two different binaries (victim_3.elf, victim_4.elf)
/// and checks if faults are found with the correct number of attack iterations
fn run_double_glitch() {
    // Load victim data for attack simulation
    let mut attack = FaultAttacks::new(
        std::path::PathBuf::from("tests/bin/victim_3.elf"),
        2000,
        false,
        false,
        15,
        vec![], // success_addresses
        vec![], // failure_addresses
    )
    .unwrap();
    // Result is (false: bool, number_of_attacks: usize)
    let vec = vec!["glitch".to_string()];
    assert_eq!((false, 22808), attack.double(&mut vec.iter()).unwrap());
    let mut attack = FaultAttacks::new(
        std::path::PathBuf::from("tests/bin/victim_3.elf"),
        2000,
        false,
        false,
        15,
        vec![], // success_addresses
        vec![], // failure_addresses
    )
    .unwrap();
    // Result is (success: bool, number_of_attacks: usize)
    let vec = vec!["regbf".to_string()];
    assert_eq!((true, 6916), attack.double(&mut vec.iter()).unwrap());
}

#[test]
/// Test for fault simulation api
///
/// This test runs a fault simulation on two different binaries (victim_.elf, victim_3.elf)
/// and checks if the correct faults are found, identfied by their addresses
fn run_fault_simulation_one_glitch() {
    // Load victim data for attack simulation
    let mut attack = FaultAttacks::new(
        std::path::PathBuf::from("tests/bin/victim_.elf"),
        2000,
        false,
        false,
        15,
        vec![], // success_addresses
        vec![], // failure_addresses
    )
    .unwrap();
    // Result is Vec<Vec<FaultData>>
    let result = attack.fault_simulation(&[Glitch::new(1)]).unwrap();

    // Check if correct faults are found (at: 0x80004BA, 0x8000634, 0x800063C)
    assert_eq!(3, result.len());
    // Check for correct faults
    assert!(result.iter().any(|fault_data| match fault_data[0].record {
        TraceRecord::Fault { address, .. } => address == 0x80004BA,
        _ => false,
    }));
    assert!(result.iter().any(|fault_data| match fault_data[0].record {
        TraceRecord::Fault { address, .. } => address == 0x8000634,
        _ => false,
    }));
    assert!(result.iter().any(|fault_data| match fault_data[0].record {
        TraceRecord::Fault { address, .. } => address == 0x800063C,
        _ => false,
    }));
}

#[test]
/// Test for fault simulation api
///
/// This test runs a fault simulation on victim_3.elf
/// and checks if the correct faults are found, identfied by their addresses
fn run_fault_simulation_two_glitches() {
    env::set_var("RAYON_NUM_THREADS", "1");
    let mut attack = FaultAttacks::new(
        std::path::PathBuf::from("tests/bin/victim_3.elf"),
        2000,
        false,
        false,
        15,
        vec![], // success_addresses
        vec![], // failure_addresses
    )
    .unwrap();

    let result = attack
        .fault_simulation(&[Glitch::new(1), Glitch::new(10)])
        .unwrap();

    println!("Result: {:?}", result);
    // Check if correct faults are found (at: 0x8000676, 0x80006a8)
    assert_eq!(1, result.len());
    // Check for correct faults
    assert!(result[0].iter().any(|fault_data| match fault_data.record {
        TraceRecord::Fault { address, .. } => address == 0x8000676,
        _ => false,
    }));
    assert!(result[0].iter().any(|fault_data| match fault_data.record {
        TraceRecord::Fault { address, .. } => address == 0x80006a4,
        _ => false,
    }));
}

#[test]
<<<<<<< HEAD
/// Test for success_addresses and failure_addresses functionality
///
/// This test runs fault simulation on victim_3.elf with custom success and failure addresses
/// Success address: 0x08000490, Failure addresses: 0x08000690, 0x08000014
fn test_success_and_failure_addresses() {
    env::set_var("RAYON_NUM_THREADS", "1");
    
    // Define custom success and failure addresses for victim_3.elf
    let success_addresses = vec![0x08000490];
    let failure_addresses = vec![0x08000690, 0x08000014];
    
    let mut attack = FaultAttacks::new(
        std::path::PathBuf::from("tests/bin/victim_3.elf"),
        2000,
        false,
        false,
        15,
        success_addresses,
        failure_addresses,
    )
    .unwrap();

    // Test single glitch attack with custom addresses
    let vec = vec!["glitch".to_string()];
    let single_result = attack.single(&mut vec.iter()).unwrap();
    
    // Verify that the attack runs and produces results
    println!("Single attack result: success={}, attacks={}", single_result.0, single_result.1);
    assert!(single_result.1 > 0, "Expected some attack iterations with custom addresses");
    
    // Test fault simulation with custom addresses
    let fault_result = attack.fault_simulation(&[Glitch::new(1)]).unwrap();
    println!("Fault simulation found {} successful attacks", fault_result.len());
=======
/// Integration test for JSON config loading
///
/// This test creates a temporary JSON config file, runs the simulator with
/// --config, and checks that the output contains expected values.
/// It verifies that the config file is correctly parsed and used.
fn test_json_config() {
    let mut cmd = Command::cargo_bin("fault_simulator").unwrap();

    cmd.args(&["--config", "tests/test_config.json"])
        .output()
        .expect("Failed to run binary");

    cmd.assert()
        .stdout(predicate::str::contains("Fault injection simulator"))
        .stdout(predicate::str::contains("glitch"))
        .success();
>>>>>>> 7a22e5ca
}<|MERGE_RESOLUTION|>--- conflicted
+++ resolved
@@ -148,18 +148,17 @@
 }
 
 #[test]
-<<<<<<< HEAD
 /// Test for success_addresses and failure_addresses functionality
 ///
 /// This test runs fault simulation on victim_3.elf with custom success and failure addresses
 /// Success address: 0x08000490, Failure addresses: 0x08000690, 0x08000014
 fn test_success_and_failure_addresses() {
     env::set_var("RAYON_NUM_THREADS", "1");
-    
+
     // Define custom success and failure addresses for victim_3.elf
     let success_addresses = vec![0x08000490];
     let failure_addresses = vec![0x08000690, 0x08000014];
-    
+
     let mut attack = FaultAttacks::new(
         std::path::PathBuf::from("tests/bin/victim_3.elf"),
         2000,
@@ -174,15 +173,26 @@
     // Test single glitch attack with custom addresses
     let vec = vec!["glitch".to_string()];
     let single_result = attack.single(&mut vec.iter()).unwrap();
-    
+
     // Verify that the attack runs and produces results
-    println!("Single attack result: success={}, attacks={}", single_result.0, single_result.1);
-    assert!(single_result.1 > 0, "Expected some attack iterations with custom addresses");
-    
+    println!(
+        "Single attack result: success={}, attacks={}",
+        single_result.0, single_result.1
+    );
+    assert!(
+        single_result.1 > 0,
+        "Expected some attack iterations with custom addresses"
+    );
+
     // Test fault simulation with custom addresses
     let fault_result = attack.fault_simulation(&[Glitch::new(1)]).unwrap();
-    println!("Fault simulation found {} successful attacks", fault_result.len());
-=======
+    println!(
+        "Fault simulation found {} successful attacks",
+        fault_result.len()
+    );
+}
+
+#[test]
 /// Integration test for JSON config loading
 ///
 /// This test creates a temporary JSON config file, runs the simulator with
@@ -199,5 +209,4 @@
         .stdout(predicate::str::contains("Fault injection simulator"))
         .stdout(predicate::str::contains("glitch"))
         .success();
->>>>>>> 7a22e5ca
 }