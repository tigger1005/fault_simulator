--- conflicted
+++ resolved
@@ -46,15 +46,9 @@
         // Cpu setup
         emu.setup_mmio();
         emu.setup_breakpoints(decision_activation_active);
-<<<<<<< HEAD
         // Write code to memory area
         emu.load_code();
 
-=======
-        emu.init_register();
-        // Save current cpu state
-        emu.save_state().unwrap();
->>>>>>> d3dde7c1
         Self { emu }
     }
 
@@ -82,14 +76,8 @@
 
     /// Initialize cpu state and load the program code into the cpu
     /// and set the initial state
-<<<<<<< HEAD
     fn init(&mut self, run_successful: bool) {
         self.emu.init_register();
-=======
-    fn init_and_load(&mut self, run_successful: bool) {
-        // Reset cpu state
-        self.emu.restore_state().unwrap();
->>>>>>> d3dde7c1
         // Write code to memory area
         self.emu.load_code();
         // Set initial state
