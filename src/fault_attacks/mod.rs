--- conflicted
+++ resolved
@@ -21,23 +21,7 @@
     pub fault_data: Vec<Vec<FaultData>>,
     pub initial_trace: Vec<TraceRecord>,
     pub count_sum: usize,
-<<<<<<< HEAD
-    deep_analysis: bool,
-    run_through: bool,
-    cycles: usize,
-    /// Channel for sending workloads to worker threads.
-    workload_sender: Option<Sender<WorkloadMessage>>,
-    fault_response_receiver: Receiver<Vec<FaultData>>,
-    handles: Vec<thread::JoinHandle<()>>,
-    work_load_counter: std::sync::Arc<std::sync::Mutex<usize>>,
-    success_addresses: Vec<u64>,
-    failure_addresses: Vec<u64>,
-    initial_registers: std::collections::HashMap<unicorn_engine::RegisterARM, u64>,
-    memory_regions: Vec<crate::MemoryRegion>,
-    print_unicorn_errors: bool,
-=======
     user_thread: &'a SimulationThread,
->>>>>>> e1bf04f0
 }
 
 impl<'a> FaultAttacks<'a> {
@@ -49,148 +33,6 @@
     ///
     /// # Arguments
     ///
-<<<<<<< HEAD
-    /// * `path` - Path to the ELF file.
-    /// * `cycles` - Number of cycles to run the program.
-    /// * `deep_analysis` - Whether to perform deep analysis.
-    /// * `run_through` - Whether to run through all faults.
-    /// * `threads` - Number of threads to use (must be > 0).
-    /// * `success_addresses` - List of memory addresses that indicate success when accessed.
-    /// * `failure_addresses` - List of memory addresses that indicate failure when accessed.
-    /// * `initial_registers` - HashMap of RegisterARM to initial values for CPU registers.
-    /// * `print_unicorn_errors` - Whether to print unicorn errors during simulation.
-    ///
-    /// # Returns
-    ///
-    /// * `Ok(Self)` if successful, otherwise `Err(String)` with an error message.
-    pub fn new(
-        path: std::path::PathBuf,
-        cycles: usize,
-        deep_analysis: bool,
-        run_through: bool,
-        threads: usize,
-        success_addresses: Vec<u64>,
-        failure_addresses: Vec<u64>,
-        initial_registers: std::collections::HashMap<unicorn_engine::RegisterARM, u64>,
-        code_patches: Vec<crate::CodePatch>,
-        memory_regions: Vec<crate::MemoryRegion>,
-        print_unicorn_errors: bool,
-    ) -> Result<Self, String> {
-        // Load victim data
-        let mut file_data: ElfFile = ElfFile::new(path)?;
-
-        // Apply patches immediately after loading
-        if !code_patches.is_empty() {
-            file_data.apply_patches(&code_patches)?;
-        }
-
-        // Create a channel for sending lines to threads
-        let (workload_sender, workload_receiver): (
-            Sender<WorkloadMessage>,
-            Receiver<WorkloadMessage>,
-        ) = unbounded();
-        // Create a channel for collecting results from threads
-        let (fault_response_sender, fault_response_receiver) = unbounded();
-        // Create a counter for the workload done
-        let work_load_counter = Arc::new(Mutex::new(0));
-
-        // Create a new thread to handle the workload
-        // Shared receiver for threads
-        let workload_receiver = workload_receiver.clone();
-
-        if threads == 0 {
-            return Err("Number of threads must be greater than 0".to_string());
-        }
-        // Create a vector to hold the thread handles
-
-        let mut handles = vec![];
-        for _ in 0..threads {
-            // Copy data to be moved into threads
-            let file = file_data.clone();
-            let receiver = workload_receiver.clone();
-            let fault_sender = fault_response_sender.clone();
-            let workload_counter = Arc::clone(&work_load_counter);
-            let success_addrs = success_addresses.clone();
-            let failure_addrs = failure_addresses.clone();
-            let init_regs = initial_registers.clone();
-            let mem_regions = memory_regions.clone();
-            let print_errs = print_unicorn_errors;
-            let handle = thread::spawn(move || {
-                // Wait for workload
-                // Create a new simulation instance
-                let mut simulation = Control::new(
-                    &file,
-                    false,
-                    success_addrs.clone(),
-                    failure_addrs.clone(),
-                    init_regs.clone(),
-                    &mem_regions,
-                );
-                simulation.set_print_errors(print_errs);
-                // Loop until the workload receiver is closed
-                while let Ok(msg) = receiver.recv() {
-                    let WorkloadMessage {
-                        run_type,
-                        deep_analysis,
-                        fault_records: records,
-                        trace_sender,
-                    } = msg;
-
-                    // Todo: Do error handling
-                    match run_type {
-                        RunType::RecordFullTrace | RunType::RecordTrace => {
-                            let mut trace_sim = Control::new(
-                                &file,
-                                false,
-                                success_addrs.clone(),
-                                failure_addrs.clone(),
-                                init_regs.clone(),
-                                &mem_regions,
-                            );
-                            trace_sim.set_print_errors(print_errs);
-                            match trace_sim
-                                .run_with_faults(cycles, run_type, deep_analysis, &records)
-                                .unwrap()
-                            {
-                                Data::Trace(trace) => trace_sender
-                                    .unwrap()
-                                    .send(trace)
-                                    .expect("Unable to send trace data"),
-                                _ => trace_sender
-                                    .unwrap()
-                                    .send(vec![])
-                                    .expect("Unable to send trace data"),
-                            }
-                        }
-                        RunType::Run => {
-                            match simulation.run_with_faults(
-                                cycles,
-                                run_type,
-                                deep_analysis,
-                                &records,
-                            ) {
-                                Ok(Data::Fault(fault)) => {
-                                    if !fault.is_empty() {
-                                        fault_sender
-                                            .send(fault)
-                                            .expect("Unable to send fault data");
-                                    }
-                                }
-                                Err(_e) => {
-                                    // Silently ignore errors - they're expected during fault injection
-                                }
-                                _ => {}
-                            }
-                            let mut counter = workload_counter.lock().unwrap();
-                            *counter += 1;
-                        }
-                    }
-                }
-            });
-            handles.push(handle);
-        }
-
-=======
     /// * `file_data` - Reference to loaded ELF file containing the target program.
     /// * `user_thread` - Reference to configured SimulationThread with worker threads started.
     ///
@@ -205,29 +47,13 @@
     /// The SimulationThread must outlive the FaultAttacks instance due to the lifetime constraint.
     pub fn new(file_data: &ElfFile, user_thread: &'a SimulationThread) -> Result<Self, String> {
         // Return the FaultAttacks instance
->>>>>>> e1bf04f0
         Ok(Self {
             cs: Disassembly::new(),
             file_data: file_data.clone(),
             fault_data: Vec::new(),
             initial_trace: Vec::new(),
             count_sum: 0,
-<<<<<<< HEAD
-            deep_analysis,
-            run_through,
-            cycles,
-            workload_sender: Some(workload_sender),
-            fault_response_receiver,
-            handles,
-            work_load_counter,
-            success_addresses,
-            failure_addresses,
-            initial_registers,
-            memory_regions,
-            print_unicorn_errors,
-=======
             user_thread,
->>>>>>> e1bf04f0
         })
     }
 
@@ -281,37 +107,10 @@
     ///
     /// # Behavior
     ///
-<<<<<<< HEAD
-    /// * `Ok(())` if successful, otherwise `Err(String)`.
-    pub fn check_for_correct_behavior(&self) -> Result<(), String> {
-        // Get trace data from negative run
-        let mut simulation = Control::new(
-            &self.file_data,
-            true,
-            self.success_addresses.clone(),
-            self.failure_addresses.clone(),
-            self.initial_registers.clone(),
-            &self.memory_regions,
-        );
-        simulation.set_print_errors(self.print_unicorn_errors);
-        simulation.check_program(self.cycles)
-    }
-
-    /// Runs single glitch attacks.
-    ///
-    /// # Arguments
-    ///
-    /// * `groups` - Iterator over fault group names.
-    ///
-    /// # Returns
-    ///
-    /// * `Ok((bool, usize))` where bool indicates if any attack succeeded, usize is the number of attacks. Returns `Err(String)` on error.
-=======
     /// - Sets initial program trace before starting attacks
     /// - Tests each fault type individually
     /// - Accumulates successful attacks in `self.fault_data`
     /// - Respects `config.run_through` flag for early termination
->>>>>>> e1bf04f0
     pub fn single(&mut self, groups: &mut Iter<String>) -> Result<(bool, usize), String> {
         let lists = get_fault_lists(groups); // Get all faults of all lists
         let mut any_success = false; // Track if any fault was successful
@@ -586,6 +385,7 @@
             self.user_thread.config.success_addresses.clone(),
             self.user_thread.config.failure_addresses.clone(),
             self.user_thread.config.initial_registers.clone(),
+            &self.user_thread.config.memory_regions,
         );
         simulation.check_program(self.user_thread.config.cycles)
     }
