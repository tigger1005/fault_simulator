--- conflicted
+++ resolved
@@ -5,29 +5,10 @@
 mod simulation;
 mod simulation_thread;
 
-#[derive(Debug, Clone)]
-pub struct CodePatch {
-    pub address: Option<u64>,
-    pub symbol: Option<String>,
-    pub data: Vec<u8>,
-}
-
-#[derive(Debug, Clone)]
-pub struct MemoryRegion {
-    pub address: u64,
-    pub size: u64,
-    pub data: Option<Vec<u8>>, // Optional: data to initialize the region with
-}
-
 pub mod prelude {
-    pub use crate::config::Config;
+    pub use crate::config::{CodePatch, Config, MemoryRegion};
     pub use crate::elf_file::*;
     pub use crate::fault_attacks::{faults::*, FaultAttacks};
     pub use crate::simulation::record::TraceRecord;
-<<<<<<< HEAD
-    pub use crate::CodePatch;
-    pub use crate::MemoryRegion;
-=======
     pub use crate::simulation_thread::{SimulationConfig, SimulationThread, WorkloadMessage};
->>>>>>> e1bf04f0
 }