[package]
name = "fault_simulator"
authors = ["Roland Ebrecht", "Luca Gladiator"]
version = "0.8.1"
edition = "2021"


# See more keys and their definitions at https://doc.rust-lang.org/cargo/reference/manifest.html

[profile.dev.package."*"]
opt-level = 3

[dev-dependencies]
criterion = { version = "0.5.1", features = ["html_reports"] }

[[bench]]
name = "my_benchmark"
harness = false

build = "build.rs"
[build-dependencies]
mml = { git = 'https://github.com/adjivas/ml.git', branch = 'master' }

[dependencies]
<<<<<<< HEAD
# unicorn-engine = { git = 'https://github.com/unicorn-engine/unicorn.git', branch = 'dev' }
=======
>>>>>>> d3dde7c1
unicorn-engine = "2.1.3"
elf = "0.7.0"
log = "0.4.17"
env_logger = "0.11.1"
capstone = "0.11.0"
git-version = "0.3.9"
<<<<<<< HEAD
=======
rayon = "1.10.0"
>>>>>>> d3dde7c1
itertools = "0.12.0"
clap = { version = "4.5.3", features = ["derive"] }
mml = { git = 'https://github.com/adjivas/ml.git', branch = 'master' }
addr2line = "0.21.0"
regex = "1.10.5"
colored = "2.1.0"
crossbeam-channel = "0.5.1"<|MERGE_RESOLUTION|>--- conflicted
+++ resolved
@@ -22,20 +22,12 @@
 mml = { git = 'https://github.com/adjivas/ml.git', branch = 'master' }
 
 [dependencies]
-<<<<<<< HEAD
-# unicorn-engine = { git = 'https://github.com/unicorn-engine/unicorn.git', branch = 'dev' }
-=======
->>>>>>> d3dde7c1
 unicorn-engine = "2.1.3"
 elf = "0.7.0"
 log = "0.4.17"
 env_logger = "0.11.1"
 capstone = "0.11.0"
 git-version = "0.3.9"
-<<<<<<< HEAD
-=======
-rayon = "1.10.0"
->>>>>>> d3dde7c1
 itertools = "0.12.0"
 clap = { version = "4.5.3", features = ["derive"] }
 mml = { git = 'https://github.com/adjivas/ml.git', branch = 'master' }
